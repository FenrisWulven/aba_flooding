[build-system]
requires = ["setuptools"]
build-backend = "setuptools.build_meta"

[project]
name = "aba_flooding"
version = "0.0.1"
description = "Adv Business Analytics Exam Project 2025"
authors = [
  { name = "Oliver", email = "your@email.com" },
]
license = { file = "LICENSE" }
keywords = ["machine learning", "MLOps"]
classifiers = [
  "Development Status :: 3 - Alpha",
  "Programming Language :: Python :: 3",
]
readme = "README.md"
requires-python = ">=3.12"
#dynamic = ["dependencies", "optional-dependencies"]

dependencies = [
  "bokeh>=3.7.2",
  "geopandas>=1.0.1",
  "ipykernel>=6.29.5",
  "ipython>=9.0.2",
  "lifelines>=0.30.0",
  "pycox>=0.3.0",
  "pydeck",
<<<<<<< HEAD
  "sklearn-pandas>=2.2.0",
=======
  "shapely>=2.0.7",
>>>>>>> b21a40c4
]

#[tool.setuptools.dynamic]
#dependencies = {file = ["requirements.txt"]}

#[tool.setuptools.dynamic.optional-dependencies]
#dev = {file = ['requirements_dev.txt']}

[tool.ruff]
line-length = 120

[tool.ruff.lint]
select = ["I", "N", "E", "W", ]

[tool.coverage.run]
omit = ["tests/*"]<|MERGE_RESOLUTION|>--- conflicted
+++ resolved
@@ -27,11 +27,8 @@
   "lifelines>=0.30.0",
   "pycox>=0.3.0",
   "pydeck",
-<<<<<<< HEAD
   "sklearn-pandas>=2.2.0",
-=======
   "shapely>=2.0.7",
->>>>>>> b21a40c4
 ]
 
 #[tool.setuptools.dynamic]
