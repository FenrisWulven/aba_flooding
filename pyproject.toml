[build-system]
requires = ["setuptools"]
build-backend = "setuptools.build_meta"

[project]
name = "aba_flooding"
version = "0.0.1"
description = "Adv Business Analytics Exam Project 2025"
authors = [
  { name = "Oliver", email = "your@email.com" },
]
license = { file = "LICENSE" }
keywords = ["machine learning", "MLOps"]
classifiers = [
  "Development Status :: 3 - Alpha",
  "Programming Language :: Python :: 3",
]
readme = "README.md"
requires-python = ">=3.11"
#dynamic = ["dependencies", "optional-dependencies"]

dependencies = [
  "bokeh>=3.7.2",
  "ipykernel>=6.29.5",
  "ipython>=9.0.2",
  "lifelines>=0.30.0",
  "pycox>=0.3.0",
  "pydeck",
  "sklearn-pandas>=2.2.0",
  "shapely>=2.0.7",
  "transformers",
  "geopandas>=1.0.1",
  "torch>=2.6.0",
  "fiona>=1.10.1",
<<<<<<< HEAD
=======
  "geopy>=2.4.1",
  "pyogrio>=0.10.0",
>>>>>>> a784b4c5
  "scikit-survival>=0.24.1",
]

#[tool.setuptools.dynamic]
#dependencies = {file = ["requirements.txt"]}

#[tool.setuptools.dynamic.optional-dependencies]
#dev = {file = ['requirements_dev.txt']}

[tool.ruff]
line-length = 120

[tool.ruff.lint]
select = ["I", "N", "E", "W", ]

[tool.coverage.run]
omit = ["tests/*"]



[tool.uv.sources]
torch = [
  { index = "pytorch-cu124", marker = "sys_platform == 'linux' or sys_platform == 'win32'" }
]
torchvision = [
  { index = "pytorch-cu124", marker = "sys_platform == 'linux' or sys_platform == 'win32'" }
]
torchaudio = [
  { index = "pytorch-cu124", marker = "sys_platform == 'linux' or sys_platform == 'win32'" }
]

[[tool.uv.index]]
name = "pytorch-cu124"
url = "https://download.pytorch.org/whl/cu124"
explicit = true
<|MERGE_RESOLUTION|>--- conflicted
+++ resolved
@@ -32,11 +32,8 @@
   "geopandas>=1.0.1",
   "torch>=2.6.0",
   "fiona>=1.10.1",
-<<<<<<< HEAD
-=======
   "geopy>=2.4.1",
   "pyogrio>=0.10.0",
->>>>>>> a784b4c5
   "scikit-survival>=0.24.1",
 ]
 
